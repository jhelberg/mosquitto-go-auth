--- conflicted
+++ resolved
@@ -5,12 +5,8 @@
 #Set mosquitto and plugin versions.
 #Change them for your needs.
 ENV MOSQUITTO_VERSION=1.6.8
-<<<<<<< HEAD
-ENV GO_VERSION=1.13.6
-=======
 ENV PLUGIN_VERSION=0.6.1
 ENV GO_VERSION=1.13.8
->>>>>>> 678ca3ef
 
 WORKDIR /app
 
@@ -19,7 +15,7 @@
 RUN mkdir -p mosquitto/auth mosquitto/conf.d
 
 RUN wget http://mosquitto.org/files/source/mosquitto-${MOSQUITTO_VERSION}.tar.gz
-RUN tar xzvf mosquitto-${MOSQUITTO_VERSION}.tar.gz && rm mosquitto-${MOSQUITTO_VERSION}.tar.gz 
+RUN tar xzvf mosquitto-${MOSQUITTO_VERSION}.tar.gz && rm mosquitto-${MOSQUITTO_VERSION}.tar.gz
 
 #Build mosquitto.
 RUN cd mosquitto-${MOSQUITTO_VERSION} && make WITH_WEBSOCKETS=yes && make install && cd ..
@@ -44,7 +40,7 @@
 RUN apt-get update && apt-get install -y libwebsockets8 libc-ares2 openssl uuid
 
 #Setup mosquitto env.
-RUN mkdir -p /var/lib/mosquitto /var/log/mosquitto 
+RUN mkdir -p /var/lib/mosquitto /var/log/mosquitto
 RUN groupadd mosquitto \
     && useradd -s /sbin/nologin mosquitto -g mosquitto -d /var/lib/mosquitto \
     && chown -R mosquitto:mosquitto /var/log/mosquitto/ \
